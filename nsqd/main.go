package main

import (
	"crypto/md5"
	"flag"
	"fmt"
	"github.com/bitly/nsq/util"
	"hash/crc32"
	"io"
	"log"
	"math/rand"
	"net"
	"os"
	"os/signal"
	"regexp"
	"strconv"
	"strings"
	"syscall"
	"time"
)

var (
	// basic options
	showVersion      = flag.Bool("version", false, "print version string")
	verbose          = flag.Bool("verbose", false, "enable verbose logging")
	workerId         = flag.Int64("worker-id", 0, "unique identifier (int) for this worker (will default to a hash of hostname)")
	httpAddress      = flag.String("http-address", "0.0.0.0:4151", "<addr>:<port> to listen on for HTTP clients")
	tcpAddress       = flag.String("tcp-address", "0.0.0.0:4150", "<addr>:<port> to listen on for TCP clients")
	broadcastAddress = flag.String("broadcast-address", "", "address that will be registered with lookupd (defaults to the OS hostname)")
	lookupdTCPAddrs  = util.StringArray{}

<<<<<<< HEAD
	authenticationPassword = flag.String("authenticationPassword", "", "nsq componts connection authentication password")
=======
	// diskqueue options
	dataPath        = flag.String("data-path", "", "path to store disk-backed messages")
	memQueueSize    = flag.Int64("mem-queue-size", 10000, "number of messages to keep in memory (per topic/channel)")
	maxBytesPerFile = flag.Int64("max-bytes-per-file", 104857600, "number of bytes per diskqueue file before rolling")
	syncEvery       = flag.Int64("sync-every", 2500, "number of messages per diskqueue fsync")
	syncTimeout     = flag.Duration("sync-timeout", 2*time.Second, "duration of time per diskqueue fsync")

	// msg and command options
	msgTimeout     = flag.String("msg-timeout", "60s", "duration to wait before auto-requeing a message")
	maxMsgTimeout  = flag.Duration("max-msg-timeout", 15*time.Minute, "maximum duration before a message will timeout")
	maxMessageSize = flag.Int64("max-message-size", 1024768, "maximum size of a single message in bytes")
	maxBodySize    = flag.Int64("max-body-size", 5*1024768, "maximum size of a single command body")

	// client overridable configuration options
	maxHeartbeatInterval   = flag.Duration("max-heartbeat-interval", 60*time.Second, "maximum client configurable duration of time between client heartbeats")
	maxRdyCount            = flag.Int64("max-rdy-count", 2500, "maximum RDY count for a client")
	maxOutputBufferSize    = flag.Int64("max-output-buffer-size", 64*1024, "maximum client configurable size (in bytes) for a client output buffer")
	maxOutputBufferTimeout = flag.Duration("max-output-buffer-timeout", 1*time.Second, "maximum client configurable duration of time between flushing to a client")

	// statsd integration options
	statsdAddress  = flag.String("statsd-address", "", "UDP <addr>:<port> of a statsd daemon for pushing stats")
	statsdInterval = flag.String("statsd-interval", "60s", "duration between pushing to statsd")
	statsdMemStats = flag.Bool("statsd-mem-stats", true, "toggle sending memory and GC stats to statsd")
	statsdPrefix   = flag.String("statsd-prefix", "nsq.%s", "prefix used for keys sent to statsd (%s for host replacement)")

	// End to end percentile flags
	e2eProcessingLatencyPercentiles = util.FloatArray{}
	e2eProcessingLatencyWindowTime  = flag.Duration("e2e-processing-latency-window-time", 10*time.Minute, "calculate end to end latency quantiles for this duration of time (ie: 60s would only show quantile calculations from the past 60 seconds)")

	// TLS config
	tlsCert = flag.String("tls-cert", "", "path to certificate file")
	tlsKey  = flag.String("tls-key", "", "path to private key file")

	// compression
	deflateEnabled  = flag.Bool("deflate", true, "enable deflate feature negotiation (client compression)")
	maxDeflateLevel = flag.Int("max-deflate-level", 6, "max deflate compression level a client can negotiate (> values == > nsqd CPU usage)")
	snappyEnabled   = flag.Bool("snappy", true, "enable snappy feature negotiation (client compression)")
>>>>>>> cd141672
)

func init() {
	flag.Var(&lookupdTCPAddrs, "lookupd-tcp-address", "lookupd TCP address (may be given multiple times)")
	flag.Var(&e2eProcessingLatencyPercentiles, "e2e-processing-latency-percentile", "message processing time percentiles to keep track of (can be specified multiple times or comma separated, default none)")
}

func main() {
	flag.Parse()

	hostname, err := os.Hostname()
	if err != nil {
		log.Fatal(err)
	}

	if *showVersion {
		fmt.Println(util.Version("nsqd"))
		return
	}

	if *workerId == 0 {
		h := md5.New()
		io.WriteString(h, hostname)
		*workerId = int64(crc32.ChecksumIEEE(h.Sum(nil)) % 1024)
	}

	tcpAddr, err := net.ResolveTCPAddr("tcp", *tcpAddress)
	if err != nil {
		log.Fatal(err)
	}

	httpAddr, err := net.ResolveTCPAddr("tcp", *httpAddress)
	if err != nil {
		log.Fatal(err)
	}

	if *broadcastAddress == "" {
		*broadcastAddress = hostname
	}

	log.Println(util.Version("nsqd"))
	log.Printf("worker id %d", *workerId)

	exitChan := make(chan int)
	signalChan := make(chan os.Signal, 1)
	go func() {
		<-signalChan
		exitChan <- 1
	}()
	signal.Notify(signalChan, syscall.SIGINT, syscall.SIGTERM)

	// flagToDuration will fatally error if it is invalid
	msgTimeoutDuration := flagToDuration(*msgTimeout, time.Millisecond, "--msg-timeout")

	if *maxDeflateLevel < 1 || *maxDeflateLevel > 9 {
		log.Fatalf("--max-deflate-level must be [1,9]")
	}

	options := NewNsqdOptions()
	options.maxRdyCount = *maxRdyCount
	options.maxMessageSize = *maxMessageSize
	options.maxBodySize = *maxBodySize
	options.memQueueSize = *memQueueSize
	options.dataPath = *dataPath
	options.maxBytesPerFile = *maxBytesPerFile
	options.syncEvery = *syncEvery
	options.syncTimeout = *syncTimeout
	options.msgTimeout = msgTimeoutDuration
	options.maxMsgTimeout = *maxMsgTimeout
	options.broadcastAddress = *broadcastAddress
	options.maxHeartbeatInterval = *maxHeartbeatInterval
	options.maxOutputBufferSize = *maxOutputBufferSize
	options.maxOutputBufferTimeout = *maxOutputBufferTimeout
	options.tlsCert = *tlsCert
	options.tlsKey = *tlsKey
	options.deflateEnabled = *deflateEnabled
	options.maxDeflateLevel = *maxDeflateLevel
	options.snappyEnabled = *snappyEnabled
	options.e2eProcessingLatencyWindowTime = *e2eProcessingLatencyWindowTime
	options.e2eProcessingLatencyPercentiles = e2eProcessingLatencyPercentiles

	if *statsdAddress != "" {
		// flagToDuration will fatally error if it is invalid
		options.statsdInterval = flagToDuration(*statsdInterval, time.Second, "--statsd-interval")
		statsdHostKey := util.StatsdHostKey(net.JoinHostPort(*broadcastAddress, strconv.Itoa(httpAddr.Port)))
		prefixWithHost := strings.Replace(*statsdPrefix, "%s", statsdHostKey, -1)
		if prefixWithHost[len(prefixWithHost)-1] != '.' {
			prefixWithHost += "."
		}
		options.statsdPrefix = prefixWithHost
		options.statsdAddress = *statsdAddress
	}

	nsqd := NewNSQd(*workerId, options)
	nsqd.tcpAddr = tcpAddr
	nsqd.httpAddr = httpAddr
	nsqd.lookupdTCPAddrs = lookupdTCPAddrs

	// Set the random seed
	rand.Seed(time.Now().UTC().UnixNano())

	nsqd.LoadMetadata()
	err = nsqd.PersistMetadata()
	if err != nil {
		log.Fatalf("ERROR: failed to persist metadata - %s", err.Error())
	}
	nsqd.Main()
	<-exitChan
	nsqd.Exit()
}

// this is a helper to maintain backwards compatibility for flags which
// were originally Int before we realized there was a Duration flag :)
func flagToDuration(val string, mult time.Duration, flag string) time.Duration {
	if regexp.MustCompile(`^[0-9]+$`).MatchString(val) {
		intVal, err := strconv.Atoi(val)
		if err != nil {
			log.Fatalf("ERROR: failed to Atoi %s=%s - %s", flag, val, err.Error())
		}
		return time.Duration(intVal) * mult
	}

	duration, err := time.ParseDuration(val)
	if err != nil {
		log.Fatalf("ERROR: failed to ParseDuration %s=%s - %s", flag, val, err.Error())
	}
	return duration
}<|MERGE_RESOLUTION|>--- conflicted
+++ resolved
@@ -29,9 +29,6 @@
 	broadcastAddress = flag.String("broadcast-address", "", "address that will be registered with lookupd (defaults to the OS hostname)")
 	lookupdTCPAddrs  = util.StringArray{}
 
-<<<<<<< HEAD
-	authenticationPassword = flag.String("authenticationPassword", "", "nsq componts connection authentication password")
-=======
 	// diskqueue options
 	dataPath        = flag.String("data-path", "", "path to store disk-backed messages")
 	memQueueSize    = flag.Int64("mem-queue-size", 10000, "number of messages to keep in memory (per topic/channel)")
@@ -69,7 +66,8 @@
 	deflateEnabled  = flag.Bool("deflate", true, "enable deflate feature negotiation (client compression)")
 	maxDeflateLevel = flag.Int("max-deflate-level", 6, "max deflate compression level a client can negotiate (> values == > nsqd CPU usage)")
 	snappyEnabled   = flag.Bool("snappy", true, "enable snappy feature negotiation (client compression)")
->>>>>>> cd141672
+
+	authenticationPassword = flag.String("authentication-password", "", "nsq componts connection authentication password")
 )
 
 func init() {
